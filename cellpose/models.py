--- conflicted
+++ resolved
@@ -3,18 +3,6 @@
 from tqdm import trange, tqdm
 from urllib.parse import urlparse
 import torch
-<<<<<<< HEAD
-import fastremap
-from scipy.ndimage.morphology import binary_dilation, binary_opening
-#from skimage.morphology import diameter_opening
-try:
-    from sklearn.cluster import DBSCAN
-    SKLEARN_ENABLED = True 
-except:
-    SKLEARN_ENABLED = False
-
-=======
->>>>>>> 6668a036
 
 import logging
 models_logger = logging.getLogger(__name__)
@@ -646,145 +634,7 @@
         else:
             masks, p , tr = np.zeros(0), np.zeros(0), np.zeros(0) #pass back zeros if not compute_masks
             
-<<<<<<< HEAD
-        return masks.squeeze(), styles.squeeze(), dP.squeeze(), dist.squeeze(), p.squeeze(), bd.squeeze()
-
-    def _compute_masks(self, dP, dist, bd, p=None, niter=200, dist_threshold=0.0, diam_threshold=12.,
-                        flow_threshold=0.4, interp=True, cluster=False, do_3D=False, 
-                        min_size=15, resize=None, skel=False, calc_trace=False, verbose=False):
-        """ compute masks using dynamics from dP, dist, and boundary """
-        if skel:
-            mask = filters.apply_hysteresis_threshold(dist, dist_threshold-1, dist_threshold) # good for thin features
-        else:
-            mask = dist > dist_threshold # analog to original iscell=(cellprob>cellprob_threshold)
-        
-        if np.any(mask): #mask at this point is a cell cluster binary map, not labels 
-            if not skel: # use original algorthm 
-                if verbose:
-                    models_logger.info('using original mask reconstruction algorithm')
-                if p is None:
-                    p , inds, tr = dynamics.follow_flows(dP * mask / 5., mask=mask, niter=niter, interp=interp, 
-                                                         use_gpu=self.gpu, device=self.device, skel=skel, calc_trace=calc_trace)
-
-                else: 
-                    inds,tr = [],[]
-                    if verbose:
-                        models_logger.info('p given')
-                print(p.shape, mask.shape)
-                mask = dynamics.get_masks(p, iscell=mask,flows=dP, threshold=flow_threshold if not do_3D else None, 
-                                          use_gpu=self.gpu)
-
-            else: # use new algorithm
-                Ly,Lx = mask.shape
-                if self.nclasses == 4:
-                    dt = np.abs(dist[mask]) #abs needed if the threshold is negative
-                    d = utils.dist_to_diam(dt)
-                    eps = 1+1/3
-
-                else: #backwards compatibility, doesn't help for *clusters* of thin/small cells
-                    d,e = utils.diameters(mask,skel)
-                    eps = np.sqrt(2)
-
-                # save unaltered versions for later 
-                dP = dP.copy()
-
-                # The mean diameter can inform whether or not the cells are too small to form contiguous blobs.
-                # My first solution was to upscale everything before Euler integration to give pixels 'room' to
-                # stay together. My new solution is much better: use a clustering algorithm on the sub-pixel coordinates
-                # to assign labels. It works just as well and is faster because it doesn't require increasing the 
-                # number of points or taking time to upscale/downscale the data. Users can toggle cluster on manually or
-                # by setting the diameter threshold higher than the average diameter of the cells. 
-                if d <= diam_threshold:
-                    cluster = True
-                    if verbose:
-                        models_logger.info('Turning on subpixel clustering for label continuity.')
-
-                dP *= mask 
-                dP = transforms.normalize_field(dP,skel=True)
-
-                # compute the divergence
-                Y, X = np.nonzero(mask)
-                pad = 1
-                Tx = np.zeros((Ly+2*pad)*(Lx+2*pad), np.float64)
-                Tx[Y*Lx+X] = np.reshape(dP[1].copy(),Ly*Lx)[Y*Lx+X]
-                Ty = np.zeros((Ly+2*pad)*(Lx+2*pad), np.float64)
-                Ty[Y*Lx+X] = np.reshape(dP[0].copy(),Ly*Lx)[Y*Lx+X]
-
-                # Rescaling by the divergence
-                div = np.zeros(Ly*Lx, np.float64)
-                div[Y*Lx+X]=(Ty[(Y+2)*Lx+X]+8*Ty[(Y+1)*Lx+X]-8*Ty[(Y-1)*Lx+X]-Ty[(Y-2)*Lx+X]+
-                             Tx[Y*Lx+X+2]+8*Tx[Y*Lx+X+1]-8*Tx[Y*Lx+X-1]-Tx[Y*Lx+X-2])
-                div = transforms.normalize99(div,skel=True)
-                div.shape = (Ly,Lx)
-                #add sigmoid on boundary output to help push pixels away - the final bit needed in some cases!
-                # specifically, places where adjacent cell flows are too colinear and therefore had low divergence
-#                 mag = div+1/(1+np.exp(-bd))
-                dP *= div
-
-                p, inds, tr = dynamics.follow_flows(dP, mask, interp=interp, use_gpu=self.gpu,
-                                                    device=self.device, skel=skel, calc_trace=calc_trace)
-
-                newinds = p[:,inds[:,0],inds[:,1]].swapaxes(0,1)
-                mask = np.zeros((p.shape[1],p.shape[2]))
-
-                # the eps parameter needs to be adjustable... maybe a function of the distance
-                if cluster:
-                    if verbose:
-                        models_logger.info('Doing DBSCAN clustering with eps=%f'%eps)
-                    db = DBSCAN(eps=eps, min_samples=3,n_jobs=8).fit(newinds)
-                    labels = db.labels_
-                    mask[inds[:,0],inds[:,1]] = labels+1
-                else:
-                    newinds = np.rint(newinds).astype(int)
-                    skelmask = np.zeros_like(dist, dtype=bool)
-                    skelmask[newinds[:,0],newinds[:,1]] = 1
-
-                    #disconnect skeletons at the edge, 5 pixels in 
-                    border_mask = np.zeros(skelmask.shape, dtype=bool)
-                    border_px =  border_mask.copy()
-                    border_mask = binary_dilation(border_mask, border_value=1, iterations=5)
-
-                    border_px[border_mask] = skelmask[border_mask]
-                    if self.nclasses == 4: #can use boundary to erase joined edge skelmasks 
-                        border_px[bd>-1] = 0
-                        if verbose:
-                            models_logger.info('Using boundary output to split edge defects')
-                    else: #otherwise do morphological opening to attempt splitting 
-                        border_px = binary_opening(border_px,border_value=0,iterations=3)
-
-                    skelmask[border_mask] = border_px[border_mask]
-                    
-                    LL = label(skelmask,connectivity=1) 
-                    mask[inds[:,0],inds[:,1]] = LL[newinds[:,0],newinds[:,1]]
-
-            # quality control - this got removed in recent version of cellpose??? or did I add it? 
-#             if flow_threshold is not None and flow_threshold > 0 and dP is not None:
-#                 mask = dynamics.remove_bad_flow_masks(mask, dP, threshold=flow_threshold, skel=skel)
-
-            if resize is not None:
-                if verbose:
-                    models_logger.info(f'resizing output with resize = {resize}')
-                mask = transforms.resize_image(mask, resize[0], resize[1], interpolation=cv2.INTER_NEAREST)
-                Ly,Lx = mask.shape
-                pi = np.zeros([2,Ly,Lx])
-                for k in range(2):
-                    pi[k] = cv2.resize(p[k], (Lx, Ly), interpolation=cv2.INTER_NEAREST)
-                p = pi       
-        else: # nothing to compute, just make it compatible
-            models_logger.info('No cell pixels found.')
-            p = np.zeros([2,1,1])
-            tr = []
-            mask = np.zeros(resize)
-
-        # moving the cleanup to the end helps avoid some bugs arising from scaling...
-        # maybe better would be to rescale the min_size and hole_size parameters to do the
-        # cleanup at the prediction scale, or switch depending on which one is bigger... 
-        mask = utils.fill_holes_and_remove_small_masks(mask, min_size=min_size)
-        fastremap.renumber(mask,in_place=True) #convenient to guarantee non-skipped labels
-        return mask, p, tr
-=======
         return masks.squeeze(), styles.squeeze(), dP.squeeze(), dist.squeeze(), p.squeeze(), bd.squeeze(), tr
->>>>>>> 6668a036
 
         
     def loss_fn(self, lbl, y):
