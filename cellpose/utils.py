--- conflicted
+++ resolved
@@ -1,13 +1,7 @@
 """
 Copyright © 2023 Howard Hughes Medical Institute, Authored by Carsen Stringer and Marius Pachitariu.
 """
-<<<<<<< HEAD
-
 import os, tempfile, shutil, logging, io
-=======
-import logging
-import os, warnings, time, tempfile, datetime, pathlib, shutil, subprocess
->>>>>>> 4f566198
 from tqdm import tqdm
 from urllib.request import urlopen
 import cv2
